--- conflicted
+++ resolved
@@ -1,10 +1,6 @@
 [package]
 name = "sieve-cache"
-<<<<<<< HEAD
-version = "0.2.1"
-=======
 version = "0.2.0"
->>>>>>> c0d3959a
 edition = "2021"
 description = "SIEVE cache replacement policy"
 homepage = "https://github.com/jedisct1/rust-sieve-cache"
